--- conflicted
+++ resolved
@@ -110,10 +110,6 @@
     if (!parseArguments(args, argv))
         return;
 
-<<<<<<< HEAD
-    if (!args.inisDir) {
-        log(`Transpiling `)
-=======
     if (args.inisDir) {
 
     } else
@@ -131,7 +127,6 @@
         log(`**** Transpile Complete. Target(${res.outPath})`);
     } catch (err) {
         log(`****** ERROR: ${err.message}`);
->>>>>>> 31c7f32f
     }
 }
 
@@ -158,13 +153,8 @@
                 return (usage());
             default:
                 if (!args.inFile) {
-<<<<<<< HEAD
-                    args.inFile = arg;
-                    if (File.isaDirectory(arg))
-=======
                     args.inFile = File.Paths.tryResolve(arg) || arg;
                     if (File.isaDirectory(args.inFile))
->>>>>>> 31c7f32f
                         args.inisDir = true;
                     else if (!File.isaFile(args.inFile, msg => usage(msg)))
                         return;
